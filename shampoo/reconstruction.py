--- conflicted
+++ resolved
@@ -289,22 +289,6 @@
         y, x = self.mgrid - self.n/2
         pixel_indices = x[0, self.edge_margin:-self.edge_margin]
         inverse_psi = shift_peak(np.fft.ifft2(psi), [self.n/2, self.n/2])
-<<<<<<< HEAD
-        #phase_image = np.arctan2(np.imag(inverse_psi),np.real(inverse_psi))
-        phase_image = np.arctan(np.imag(inverse_psi) / np.real(inverse_psi))
-
-        # phase_x = (np.unwrap(2*phase_image[self.background_rows,
-        #            self.edge_margin:-self.edge_margin])/2 /
-        #            self.wavenumber)
-        # phase_y = (np.unwrap(2*phase_image[self.edge_margin:-self.edge_margin,
-        #            self.background_columns].T)/2/self.wavenumber)
-
-        phase_x = (unwrap_phase(2*phase_image[self.background_rows,
-                   self.edge_margin:-self.edge_margin])/2 /
-                   self.wavenumber)
-        phase_y = (unwrap_phase(2*phase_image[self.edge_margin:-self.edge_margin,
-                   self.background_columns].T)/2/self.wavenumber)
-=======
         phase_image = np.arctan2(np.imag(inverse_psi), np.real(inverse_psi))
         #phase_image = np.arctan(np.imag(inverse_psi) / np.real(inverse_psi))
 
@@ -321,7 +305,6 @@
                     self.wavenumber)
         phase_y = (unwrap_phase(2*phase_image[self.edge_margin:-self.edge_margin,
                     self.background_columns].T)/2/self.wavenumber)
->>>>>>> b4d5c935
 
         if plots:
             phase_x_before_median = phase_x.copy()
@@ -380,17 +363,11 @@
 
         if plots:
             # tmp:
-<<<<<<< HEAD
             from astropy.io import fits
             fits.writeto('/Users/bmorris/SHAMU/unwrappedphase.fits',
                          phase_image, clobber=True)
                          #np.unwrap(phase_image), clobber=True)
-=======
-            # from astropy.io import fits
-            # fits.writeto('/Users/bmorris/SHAMU/unwrappedphase.fits',
-            #              phase_image, clobber=True)
-            #              #np.unwrap(phase_image), clobber=True)
->>>>>>> b4d5c935
+
 
             fig, ax = plt.subplots(1,3,figsize=(16,8))
             ax[0].imshow(unwrap_phase(2*phase_image), origin='lower')
@@ -454,17 +431,12 @@
     #     inverse_psi = shift_peak(np.fft.ifft2(psi), [self.n/2, self.n/2])
     #     phase_image = np.arctan(np.imag(inverse_psi) / np.real(inverse_psi))
     #     phase_unwrapped = unwrap_phase(2*phase_image)/2/self.wavenumber
-<<<<<<< HEAD
-    #     bin_down = 10 #50#
-=======
     #     bin_down = 10
->>>>>>> b4d5c935
     #
     #     x = y = np.arange(self.n)
     #     yy, xx = np.meshgrid(x, y)
     #     xx_bin = xx[::bin_down, ::bin_down]
     #     yy_bin = yy[::bin_down, ::bin_down]
-<<<<<<< HEAD
     #
     #     def polynomial_2d(p, xx=xx_bin, yy=yy_bin):
     #         xx_c = xx - p[0]
@@ -477,20 +449,6 @@
     #         return (phase_unwrapped[::bin_down, ::bin_down] -
     #                 polynomial_2d(p)).flatten()
     #
-=======
-    #
-    #     def polynomial_2d(p, xx=xx_bin, yy=yy_bin):
-    #         xx_c = xx - p[0]
-    #         yy_c = yy - p[1]
-    #         r = (p[2]*xx_c**2 + p[3]*yy_c**2 + p[4]*xx_c*yy_c + p[5]*xx_c +
-    #              p[6]*yy_c + p[7])
-    #         return r
-    #
-    #     def residual_polynomial_2d(p):
-    #         return (phase_unwrapped[::bin_down, ::bin_down] -
-    #                 polynomial_2d(p)).flatten()
-    #
->>>>>>> b4d5c935
     #     initp = [500, 500] + 6*[0.0]
     #     results = optimize.leastsq(residual_polynomial_2d, initp)
     #     best_parameters = results[0]
